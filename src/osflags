#!/bin/sh

case $2 in
link)

	case $1 in
		SunOS | solaris)
			echo '-lsocket -lnsl';
		;;
		BeOS)
			echo '-lsocket -lbind -lbsd';
		;;
		Haiku)
			echo '-lnetwork';
		;;
		windows32)
			echo '-lws2_32 -liphlpapi';
		;;
		Linux)
			FLAGS="";
			[ -e /usr/include/selinux/selinux.h ] && FLAGS="$FLAGS -lselinux";
<<<<<<< HEAD
=======
			[ -e /usr/include/systemd/sd-daemon.h ] && FLAGS="$FLAGS $(pkg-config --libs libsystemd-daemon)";
>>>>>>> 8e15a73a
			[ -e /usr/include/systemd/sd-daemon.h ] && FLAGS="$FLAGS $(pkg-config --libs libsystemd)";
			echo $FLAGS;
		;;
	esac
	;;
cflags)
	case $1 in
		windows32)
			echo '-DWINVER=0x0501';
		;;
		BeOS)
			echo '-Dsocklen_t=int';
		;;
		Darwin)
			echo '-D__APPLE_USE_RFC_3542';
		;;
		Linux)
			FLAGS="-D_GNU_SOURCE"
			[ -e /usr/include/selinux/selinux.h ] && FLAGS="$FLAGS -DHAVE_SETCON";
			[ -e /usr/include/systemd/sd-daemon.h ] && FLAGS="$FLAGS -DHAVE_SYSTEMD";
			echo $FLAGS;
		;;
		GNU/kFreeBSD|GNU)
			echo '-D_GNU_SOURCE'
		;;
	esac
;;
*)
;;
esac<|MERGE_RESOLUTION|>--- conflicted
+++ resolved
@@ -19,10 +19,7 @@
 		Linux)
 			FLAGS="";
 			[ -e /usr/include/selinux/selinux.h ] && FLAGS="$FLAGS -lselinux";
-<<<<<<< HEAD
-=======
 			[ -e /usr/include/systemd/sd-daemon.h ] && FLAGS="$FLAGS $(pkg-config --libs libsystemd-daemon)";
->>>>>>> 8e15a73a
 			[ -e /usr/include/systemd/sd-daemon.h ] && FLAGS="$FLAGS $(pkg-config --libs libsystemd)";
 			echo $FLAGS;
 		;;
