/*
 * Copyright (c) 2015 Frekk van Blagh <frekk@frekkworks.com>
 *
 * Permission to use, copy, modify, and/or distribute this software for any
 * purpose with or without fee is hereby granted, provided that the above
 * copyright notice and this permission notice appear in all copies.
 *
 * THE SOFTWARE IS PROVIDED "AS IS" AND THE AUTHOR DISCLAIMS ALL WARRANTIES
 * WITH REGARD TO THIS SOFTWARE INCLUDING ALL IMPLIED WARRANTIES OF
 * MERCHANTABILITY AND FITNESS. IN NO EVENT SHALL THE AUTHOR BE LIABLE FOR
 * ANY SPECIAL, DIRECT, INDIRECT, OR CONSEQUENTIAL DAMAGES OR ANY DAMAGES
 * WHATSOEVER RESULTING FROM LOSS OF USE, DATA OR PROFITS, WHETHER IN AN
 * ACTION OF CONTRACT, NEGLIGENCE OR OTHER TORTIOUS ACTION, ARISING OUT OF
 * OR IN CONNECTION WITH THE USE OR PERFORMANCE OF THIS SOFTWARE.
 */

#ifndef __WINDOW_H__
#define __WINDOW_H__

#define MAX_SEQ_ID 256
#define MAX_FRAGSIZE 4096
#define ACK_TIMEOUT 5

#define WINDOW_SENDING 1
#define WINDOW_RECVING 0


/* Enables LOTS of annoying debug output */
//#define WINDOW_DEBUG

typedef struct fragment {
	size_t len;		/* Length of fragment data (0 if fragment unused) */
	unsigned seqID;	/* fragment sequence ID */
	int ack_other;	/* other way ACK seqID (>=0) or unset (<0) */
	int compressed;	/* compression flag */
	uint8_t start;	/* start of chunk flag */
	uint8_t end;	/* end of chunk flag */
	uint8_t data[MAX_FRAGSIZE];	/* fragment data */
	unsigned retries;	/* number of times fragment has been sent */
	time_t lastsent;	/* timestamp of most recent send attempt TODO: millisecond precision*/
	int acks;		/* number of times packet has been ack'd (should be <= 1) */
} fragment;

struct frag_buffer {
	fragment *frags;	/* pointer to array of data fragments */
	unsigned windowsize;	/* Max number of packets in flight */
	unsigned maxfraglen;	/* Max fragment size */
	size_t length;		/* Length of buffer */
	size_t numitems;	/* number of non-empty fragments stored in buffer */
	size_t window_start;	/* Start of window */
	size_t window_end;	/* End of window (index) */
	size_t last_write;	/* Last fragment read/written */
	size_t chunk_start;	/* Start of current chunk of fragments, ie where fragno = 0 */
	unsigned cur_seq_id;	/* Most recent sequence ID */
	unsigned start_seq_id;	/* Start of window sequence ID */
	unsigned resends;	/* number of fragments resent */
	unsigned oos;		/* Number of out-of-sequence fragments received */
	int direction;		/* Sending or recving */
};

<<<<<<< HEAD
extern int window_debug;

#ifdef DEBUG_BUILD
#define DEBUG(msg, ...) if (window_debug) fprintf(stderr, "[WINDOW-DEBUG] (%s:%d) " msg "\n", __FILE__, __LINE__, ##__VA_ARGS__)
=======
#ifdef WINDOW_DEBUG
#define DEBUG(...) fprintf(stderr, "[WINDOW-DEBUG] (%s:%d)", __FILE__, __LINE__);\
		fprintf(stderr, __VA_ARGS__);\
		fprintf(stderr, "\n")
>>>>>>> b7f0da14
#else
#define DEBUG(...)
#endif

#define AFTER(w, o) ((w->window_start + o) % w->length)

// Distance (going forwards) between a and b in window of length l
#define DISTF(l, a, b) (((a > b) ? a-b : l-a+b-1) % l)
// Distance backwards between a and b in window of length l
#define DISTB(l, a, b) (((a < b) ? l-b+a-1 : a-b) % l)
#define INWINDOW_INDEX(w, a) ((w->window_start < w->window_end) ? \
		(a >= w->window_start && a <= w->window_end) : \
		((a >= w->window_start && a <= w->length - 1) || \
		(a >= 0 && a <= w->window_end)))
#define INWINDOW_SEQ(start, end, a) ((start < end) ? \
		(a >= start && a <= end) : \
		((a >= start && a <= MAX_SEQ_ID - 1) || \
		(a <= end)))
#define SEQ_OFFSET(start, a) ((a >= start) ? a - start : MAX_SEQ_ID + start - a - 1)
#define WRAP(x) ((x) % w->length)

#define ITER_FORWARD(begin, end, max, pos, f) { \
		if (end >= begin) \
			for (pos = begin; pos < end && pos < max; pos++) {f}\
		else {\
			for (pos = begin; pos < max; pos++) {f}\
			for (pos = 0; pos < end && pos < max; pos++) {f}\
		}\
	}

struct frag_buffer *window_buffer_init(size_t length, unsigned windowsize, unsigned fragsize, int dir);
void window_buffer_resize(struct frag_buffer *w, size_t length);
void window_buffer_destroy(struct frag_buffer *w);

/* Clears fragments and resets window stats */
void window_buffer_clear(struct frag_buffer *w);

/* Resets window stats without clearing fragments */
void window_buffer_reset(struct frag_buffer *w);

/* Returns number of available fragment slots (NOT BYTES) */
size_t window_buffer_available(struct frag_buffer *w);

/* Places a fragment in the window after the last one */
int window_append_fragment(struct frag_buffer *w, fragment *src);

/* Handles fragment received from the sending side (RECV) */
int window_process_incoming_fragment(struct frag_buffer *w, fragment *f);

/* Reassembles first complete sequence of fragments into data. (RECV)
 * Returns length of data reassembled, or 0 if no data reassembled */
size_t window_reassemble_data(struct frag_buffer *w, uint8_t *data, size_t maxlen, int *compression);

/* Returns number of fragments to be sent */
int window_sending(struct frag_buffer *w);

/* Returns next fragment to be sent or NULL if nothing (SEND) */
fragment *window_get_next_sending_fragment(struct frag_buffer *w, int *other_ack);

/* Gets the seqid of next fragment to be ACK'd (RECV) */
int window_get_next_ack(struct frag_buffer *w);

/* Sets the fragment with seqid to be ACK'd (SEND) */
void window_ack(struct frag_buffer *w, int seqid);

/* To be called after all other processing has been done
 * when anything happens (moves window etc) (SEND/RECV) */
void window_tick(struct frag_buffer *w);

/* Splits data into fragments and adds to the end of the window buffer for sending
 * All fragment meta-data is created here (SEND) */
int window_add_outgoing_data(struct frag_buffer *w, uint8_t *data, size_t len, int compressed);

#endif /* __WINDOW_H__ */<|MERGE_RESOLUTION|>--- conflicted
+++ resolved
@@ -58,17 +58,14 @@
 	int direction;		/* Sending or recving */
 };
 
-<<<<<<< HEAD
 extern int window_debug;
 
 #ifdef DEBUG_BUILD
-#define DEBUG(msg, ...) if (window_debug) fprintf(stderr, "[WINDOW-DEBUG] (%s:%d) " msg "\n", __FILE__, __LINE__, ##__VA_ARGS__)
-=======
-#ifdef WINDOW_DEBUG
-#define DEBUG(...) fprintf(stderr, "[WINDOW-DEBUG] (%s:%d)", __FILE__, __LINE__);\
+#define DEBUG(...) if (window_debug) {\
+		fprintf(stderr, "[WINDOW-DEBUG] (%s:%d)", __FILE__, __LINE__);\
 		fprintf(stderr, __VA_ARGS__);\
-		fprintf(stderr, "\n")
->>>>>>> b7f0da14
+		fprintf(stderr, "\n");\
+	}
 #else
 #define DEBUG(...)
 #endif
